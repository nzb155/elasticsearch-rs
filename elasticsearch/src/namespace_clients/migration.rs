// -----------------------------------------------
// ███╗   ██╗ ██████╗ ████████╗██╗ ██████╗███████╗
// ████╗  ██║██╔═══██╗╚══██╔══╝██║██╔════╝██╔════╝
// ██╔██╗ ██║██║   ██║   ██║   ██║██║     █████╗
// ██║╚██╗██║██║   ██║   ██║   ██║██║     ██╔══╝
// ██║ ╚████║╚██████╔╝   ██║   ██║╚██████╗███████╗
// ╚═╝  ╚═══╝ ╚═════╝    ╚═╝   ╚═╝ ╚═════╝╚══════╝
// -----------------------------------------------
//
// This file is generated,
// Please do not edit it manually.
// Run the following in the root of the repo:
//
// cargo run -p api_generator
//
// -----------------------------------------------
use super::super::client::Elasticsearch;
use super::super::enums::*;
use super::super::http_method::HttpMethod;
use crate::client::Sender;
use crate::error::ElasticsearchError;
use crate::response::ElasticsearchResponse;
use reqwest::header::HeaderMap;
use reqwest::{Error, Request, Response, StatusCode};
use serde::de::DeserializeOwned;
use serde::Serialize;
#[derive(Default)]
pub struct MigrationDeprecations {
    client: Elasticsearch,
    error_trace: Option<bool>,
    filter_path: Option<Vec<String>>,
    human: Option<bool>,
    index: Option<String>,
    pretty: Option<bool>,
    source: Option<String>,
}
impl MigrationDeprecations {
    pub fn new(client: Elasticsearch) -> Self {
        MigrationDeprecations {
            client,
            ..Default::default()
        }
    }
    #[doc = "Include the stack trace of returned errors."]
    pub fn error_trace(mut self, error_trace: Option<bool>) -> Self {
        self.error_trace = error_trace;
        self
    }
    #[doc = "A comma-separated list of filters used to reduce the response."]
    pub fn filter_path(mut self, filter_path: Option<Vec<String>>) -> Self {
        self.filter_path = filter_path;
        self
    }
    #[doc = "Return human readable values for statistics."]
    pub fn human(mut self, human: Option<bool>) -> Self {
        self.human = human;
        self
    }
    #[doc = "Pretty format the returned JSON response."]
    pub fn pretty(mut self, pretty: Option<bool>) -> Self {
        self.pretty = pretty;
        self
    }
    #[doc = "The URL-encoded request definition. Useful for libraries that do not accept a request body for non-POST requests."]
    pub fn source(mut self, source: Option<String>) -> Self {
        self.source = source;
        self
    }
}
impl Sender for MigrationDeprecations {
    fn send(self) -> Result<ElasticsearchResponse, ElasticsearchError> {
<<<<<<< HEAD
        let path = "/_migration/deprecations";
        let method = HttpMethod::Get;
        let response = self.client.send::<()>(method, path, None, None)?;
=======
        let query_params = None::<()>;
        let body: Option<()> = None;
        let response = self
            .client
            .send(HttpMethod::Post, "/", query_params.as_ref(), body)?;
>>>>>>> 3ffacedc
        Ok(response)
    }
}
#[doc = "Migration APIs"]
pub struct Migration {
    client: Elasticsearch,
}
impl Migration {
    pub fn new(client: Elasticsearch) -> Self {
        Migration { client }
    }
    #[doc = "http://www.elastic.co/guide/en/elasticsearch/reference/current/migration-api-deprecation.html"]
    pub fn deprecations(&self) -> MigrationDeprecations {
        MigrationDeprecations::new(self.client.clone())
    }
}
impl Elasticsearch {
    #[doc = "Migration APIs"]
    pub fn migration(&self) -> Migration {
        Migration::new(self.clone())
    }
}<|MERGE_RESOLUTION|>--- conflicted
+++ resolved
@@ -69,17 +69,13 @@
 }
 impl Sender for MigrationDeprecations {
     fn send(self) -> Result<ElasticsearchResponse, ElasticsearchError> {
-<<<<<<< HEAD
         let path = "/_migration/deprecations";
         let method = HttpMethod::Get;
-        let response = self.client.send::<()>(method, path, None, None)?;
-=======
         let query_params = None::<()>;
         let body: Option<()> = None;
         let response = self
             .client
-            .send(HttpMethod::Post, "/", query_params.as_ref(), body)?;
->>>>>>> 3ffacedc
+            .send(method, path, query_params.as_ref(), body)?;
         Ok(response)
     }
 }
