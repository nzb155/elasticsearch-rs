// -----------------------------------------------
// ███╗   ██╗ ██████╗ ████████╗██╗ ██████╗███████╗
// ████╗  ██║██╔═══██╗╚══██╔══╝██║██╔════╝██╔════╝
// ██╔██╗ ██║██║   ██║   ██║   ██║██║     █████╗
// ██║╚██╗██║██║   ██║   ██║   ██║██║     ██╔══╝
// ██║ ╚████║╚██████╔╝   ██║   ██║╚██████╗███████╗
// ╚═╝  ╚═══╝ ╚═════╝    ╚═╝   ╚═╝ ╚═════╝╚══════╝
// -----------------------------------------------
//
// This file is generated,
// Please do not edit it manually.
// Run the following in the root of the repo:
//
// cargo run -p api_generator
//
// -----------------------------------------------
use super::super::client::Elasticsearch;
use super::super::enums::*;
use super::super::http_method::HttpMethod;
use crate::client::Sender;
use crate::error::ElasticsearchError;
use crate::response::ElasticsearchResponse;
use reqwest::header::HeaderMap;
use reqwest::{Error, Request, Response, StatusCode};
use serde::de::DeserializeOwned;
use serde::Serialize;
#[derive(Default)]
pub struct XpackInfo {
    client: Elasticsearch,
    categories: Option<Vec<String>>,
    error_trace: Option<bool>,
    filter_path: Option<Vec<String>>,
    human: Option<bool>,
    pretty: Option<bool>,
    source: Option<String>,
}
impl XpackInfo {
    pub fn new(client: Elasticsearch) -> Self {
        XpackInfo {
            client,
            ..Default::default()
        }
    }
    #[doc = "Comma-separated list of info categories. Can be any of: build, license, features"]
    pub fn categories(mut self, categories: Option<Vec<String>>) -> Self {
        self.categories = categories;
        self
    }
    #[doc = "Include the stack trace of returned errors."]
    pub fn error_trace(mut self, error_trace: Option<bool>) -> Self {
        self.error_trace = error_trace;
        self
    }
    #[doc = "A comma-separated list of filters used to reduce the response."]
    pub fn filter_path(mut self, filter_path: Option<Vec<String>>) -> Self {
        self.filter_path = filter_path;
        self
    }
    #[doc = "Return human readable values for statistics."]
    pub fn human(mut self, human: Option<bool>) -> Self {
        self.human = human;
        self
    }
    #[doc = "Pretty format the returned JSON response."]
    pub fn pretty(mut self, pretty: Option<bool>) -> Self {
        self.pretty = pretty;
        self
    }
    #[doc = "The URL-encoded request definition. Useful for libraries that do not accept a request body for non-POST requests."]
    pub fn source(mut self, source: Option<String>) -> Self {
        self.source = source;
        self
    }
}
impl Sender for XpackInfo {
    fn send(self) -> Result<ElasticsearchResponse, ElasticsearchError> {
<<<<<<< HEAD
        let path = "/_xpack";
        let method = HttpMethod::Get;
        let response = self.client.send::<()>(method, path, None, None)?;
=======
        let query_params = {
            #[derive(Serialize)]
            struct QueryParamsStruct {
                #[serde(rename = "categories")]
                categories: Option<Vec<String>>,
            }
            let query_params = QueryParamsStruct {
                categories: self.categories,
            };
            Some(query_params)
        };
        let body: Option<()> = None;
        let response = self
            .client
            .send(HttpMethod::Post, "/", query_params.as_ref(), body)?;
>>>>>>> 3ffacedc
        Ok(response)
    }
}
#[derive(Default)]
pub struct XpackUsage {
    client: Elasticsearch,
    error_trace: Option<bool>,
    filter_path: Option<Vec<String>>,
    human: Option<bool>,
    master_timeout: Option<String>,
    pretty: Option<bool>,
    source: Option<String>,
}
impl XpackUsage {
    pub fn new(client: Elasticsearch) -> Self {
        XpackUsage {
            client,
            ..Default::default()
        }
    }
    #[doc = "Include the stack trace of returned errors."]
    pub fn error_trace(mut self, error_trace: Option<bool>) -> Self {
        self.error_trace = error_trace;
        self
    }
    #[doc = "A comma-separated list of filters used to reduce the response."]
    pub fn filter_path(mut self, filter_path: Option<Vec<String>>) -> Self {
        self.filter_path = filter_path;
        self
    }
    #[doc = "Return human readable values for statistics."]
    pub fn human(mut self, human: Option<bool>) -> Self {
        self.human = human;
        self
    }
    #[doc = "Specify timeout for watch write operation"]
    pub fn master_timeout(mut self, master_timeout: Option<String>) -> Self {
        self.master_timeout = master_timeout;
        self
    }
    #[doc = "Pretty format the returned JSON response."]
    pub fn pretty(mut self, pretty: Option<bool>) -> Self {
        self.pretty = pretty;
        self
    }
    #[doc = "The URL-encoded request definition. Useful for libraries that do not accept a request body for non-POST requests."]
    pub fn source(mut self, source: Option<String>) -> Self {
        self.source = source;
        self
    }
}
impl Sender for XpackUsage {
    fn send(self) -> Result<ElasticsearchResponse, ElasticsearchError> {
<<<<<<< HEAD
        let path = "/_xpack/usage";
        let method = HttpMethod::Get;
        let response = self.client.send::<()>(method, path, None, None)?;
=======
        let query_params = {
            #[derive(Serialize)]
            struct QueryParamsStruct {
                #[serde(rename = "master_timeout")]
                master_timeout: Option<String>,
            }
            let query_params = QueryParamsStruct {
                master_timeout: self.master_timeout,
            };
            Some(query_params)
        };
        let body: Option<()> = None;
        let response = self
            .client
            .send(HttpMethod::Post, "/", query_params.as_ref(), body)?;
>>>>>>> 3ffacedc
        Ok(response)
    }
}
#[doc = "Xpack APIs"]
pub struct Xpack {
    client: Elasticsearch,
}
impl Xpack {
    pub fn new(client: Elasticsearch) -> Self {
        Xpack { client }
    }
    #[doc = "https://www.elastic.co/guide/en/elasticsearch/reference/current/info-api.html"]
    pub fn info(&self) -> XpackInfo {
        XpackInfo::new(self.client.clone())
    }
    #[doc = "Retrieve information about xpack features usage"]
    pub fn usage(&self) -> XpackUsage {
        XpackUsage::new(self.client.clone())
    }
}
impl Elasticsearch {
    #[doc = "Xpack APIs"]
    pub fn xpack(&self) -> Xpack {
        Xpack::new(self.clone())
    }
}<|MERGE_RESOLUTION|>--- conflicted
+++ resolved
@@ -74,11 +74,8 @@
 }
 impl Sender for XpackInfo {
     fn send(self) -> Result<ElasticsearchResponse, ElasticsearchError> {
-<<<<<<< HEAD
         let path = "/_xpack";
         let method = HttpMethod::Get;
-        let response = self.client.send::<()>(method, path, None, None)?;
-=======
         let query_params = {
             #[derive(Serialize)]
             struct QueryParamsStruct {
@@ -93,8 +90,7 @@
         let body: Option<()> = None;
         let response = self
             .client
-            .send(HttpMethod::Post, "/", query_params.as_ref(), body)?;
->>>>>>> 3ffacedc
+            .send(method, path, query_params.as_ref(), body)?;
         Ok(response)
     }
 }
@@ -148,11 +144,8 @@
 }
 impl Sender for XpackUsage {
     fn send(self) -> Result<ElasticsearchResponse, ElasticsearchError> {
-<<<<<<< HEAD
         let path = "/_xpack/usage";
         let method = HttpMethod::Get;
-        let response = self.client.send::<()>(method, path, None, None)?;
-=======
         let query_params = {
             #[derive(Serialize)]
             struct QueryParamsStruct {
@@ -167,8 +160,7 @@
         let body: Option<()> = None;
         let response = self
             .client
-            .send(HttpMethod::Post, "/", query_params.as_ref(), body)?;
->>>>>>> 3ffacedc
+            .send(method, path, query_params.as_ref(), body)?;
         Ok(response)
     }
 }
